<<<<<<< HEAD
################################################################
# Connecting to WandB 
################################################################
=======
>>>>>>> 4c47877f
import wandb
import math
import numpy as np
import torch
import torch.nn as nn
from scipy import io
import torch.nn.functional as F
from timeit import default_timer
from libs.utilities3 import *
from libs.unet_models import *
from libs.models.fno_models import *
from libs.models.rno_models import RNO2dObserver
from libs.models.pino_models import PINObserverFullField, PolicyModel2D
from libs.models.transformer_models import *
from libs.envs.control_env import NSControlEnvMatlab
from libs.envs.ns_control_2d import NSControlEnv2D
from libs.visualization import *
from libs.pde_data_loader import *
from libs.arguments import *
from libs.metrics import *
from tqdm import tqdm
from torch.optim import Adam
from run_control import run_control

torch.manual_seed(0)
np.random.seed(0)


def main(args, sample_data=False, train_shuffle=True):
    if not args.close_wandb:
        wandb.login(key='05f0a1690d6802d6714bfe7d8aea302e690f7c27')
    if type(args.policy_name) == list:
        policy_list = args.policy_name[:]
        for policy_name in policy_list:  # compare different methods
            args.policy_name = policy_name
            # running another policy
            main(args, sample_data=sample_data, train_shuffle=train_shuffle)
        return
    if args.policy_name in ['unmanipulated', 'gt', 'rand']:
        args.control_only = True
    else:
        args.control_only = False
    if args.control_only:
        run_control(args, observer_model=None, wandb_exist=False)
        return
    args.using_transformer = 'Transformer' in args.model_name
    assert args.model_name in ['UNet', 'RNO2dObserver', 'PINObserverFullField', 'FNO2dObserverOld', 'FNO2dObserver', 'Transformer2D'],  "Model not supported!"
    
<<<<<<< HEAD
debug = True
batch_size = 20
learning_rate = 1e-3

epochs = 500
step_size = 100
gamma = 0.5

modes = 12
width = 32

if path_name == 'planes':
    downsample_rate = 1  # 8 previously
    x_range = 768//downsample_rate
    y_range = 288//downsample_rate
    ntrain = 3000
    ntest = 1000
elif 'planes_channel180_minchan' in path_name: 
    downsample_rate = 1
    x_range = 32//downsample_rate
    y_range = 32//downsample_rate
    ntrain = 7500
    ntest = 2501
else:
    raise RuntimeError("Type not supported!")
use_v_plane = False
use_patch = False

################################################################
# load data and data normalization
################################################################
idx = torch.randperm(ntrain + ntest)
training_idx = idx[:ntrain]
testing_idx = idx[-ntest:]
train_dataset = PDEDataset(DATA_FOLDER, training_idx, downsample_rate, x_range, y_range, use_patch=use_patch)
test_dataset = PDEDataset(DATA_FOLDER, testing_idx, downsample_rate, x_range, y_range, use_patch=use_patch)

# # sample and visualize data here
# p_plane, v_plane = train_dataset[0]
# p_plane, v_plane = p_plane.cuda(), v_plane.cuda()
# v_plane = v_plane.squeeze()
# v_plane_decoded = train_dataset.v_norm.cuda_decode(v_plane)
# np.savetxt('outputs/v_plane_decoded.txt', v_plane_decoded.cpu().numpy())

train_loader = torch.utils.data.DataLoader(train_dataset, batch_size=batch_size, shuffle=not debug, drop_last=True)
test_loader = torch.utils.data.DataLoader(test_dataset, batch_size=batch_size, shuffle=False, drop_last=True)
n_steps_per_epoch = math.ceil(len(train_loader.dataset) / batch_size)

################################################################
# create model
################################################################
model_name = 'UNet'
assert model_name in ['UNet','FNO2dObserver'], "Model not supported!"
use_spectral_conv = False
if model_name == 'FNO2dObserver':
    model = FNO2dObserver(modes, modes, width, use_v_plane=use_v_plane).cuda()
else:
    model = UNet(use_spectral_conv=use_spectral_conv).cuda()

################################################################
# training and evaluation
################################################################
print("param number:", count_params(model))
optimizer = Adam(model.parameters(), lr=learning_rate, weight_decay=1e-4)
scheduler = torch.optim.lr_scheduler.StepLR(optimizer, step_size=step_size, gamma=gamma)
output_path = './outputs/'
output_path += path_name
output_path += '_observer.mat'
myloss = LpLoss(size_average=False)
# myloss = nn.MSELoss()

if not debug:
    wandb.init(
        project=project_name + "_" + path_name,
        name=exp_name,
        config={
            "task info": "p-plane-to-v",
            "model_name": model_name,
            "file_name": path_name,
            "has_prev_press": True,
            "patches": False,
            "permute": True,
            "use_spectral_conv": use_spectral_conv,
            "DATA_FOLDER": DATA_FOLDER,
            "ntrain": ntrain,
            "ntest": ntest,
            "batch_size": batch_size,
            "learning_rate": learning_rate,
            "epochs": epochs,
            "step_size": step_size,
            "gamma": gamma,
            "modes": modes,
            "width": width,
            "r": downsample_rate,
            "use_v_plane": use_v_plane,
            "use_patch": use_patch
            })

best_loss = 10000000000000
for ep in range(epochs):
    model.train()
    t1 = default_timer()
    train_l2 = 0
    for step, (p_plane, v_plane) in enumerate(train_loader):
=======
    ################################################################
    # create env when using physics-informed learning
    ################################################################
 
    if args.pde_loss_weight > 0:
        print("Initialization env for physics-informed learning ...")
        if args.env_name == 'NSControlEnv2D':
            env_class = NSControlEnv2D
            control_env = env_class(args, detect_plane=args.detect_plane, bc_type=args.bc_type)
        elif args.env_name == 'NSControlEnvMatlab':
            env_class = NSControlEnvMatlab
            control_env = env_class(args)
        else:
            raise RuntimeError("Not supported environment!")
        print("Environment is initialized!")
    
    ################################################################
    # make dataset
    ################################################################
    
    if args.random_split:
        idx = torch.randperm(args.ntrain + args.ntest)
    else:
        idx = torch.arange(args.ntrain + args.ntest)
    training_idx = idx[:args.ntrain]
    testing_idx = idx[-args.ntest:]
    if args.dataset_name == 'SequentialPDEDataset':
        dataset_fn = SequentialPDEDataset
    elif args.dataset_name == "FullFieldNSDataset":
        dataset_fn = FullFieldNSDataset
    else:
        dataset_fn = PDEDataset
    train_dataset = dataset_fn(args, args.DATA_FOLDER, training_idx, args.plane_indexs, args.downsample_rate, args.x_range, args.y_range, use_patch=args.use_patch, full_field=args.full_field)
    test_dataset = dataset_fn(args, args.DATA_FOLDER, testing_idx, args.plane_indexs, args.downsample_rate, args.x_range, args.y_range, use_patch=args.use_patch, full_field=args.full_field)
    if sample_data: 
        p_plane, v_plane = train_dataset[0]
>>>>>>> 4c47877f
        p_plane, v_plane = p_plane.cuda(), v_plane.cuda()
        v_plane = v_plane.squeeze()
        v_plane_decoded = train_dataset.v_norm.cuda_decode(v_plane)
        np.savetxt('outputs/v_plane_decoded.txt', v_plane_decoded.cpu().numpy())

    train_loader = torch.utils.data.DataLoader(train_dataset, batch_size=args.batch_size, shuffle=train_shuffle, drop_last=False)
    test_loader = torch.utils.data.DataLoader(test_dataset, batch_size=args.batch_size, shuffle=False, drop_last=False)
    n_steps_per_epoch = math.ceil(len(train_loader.dataset) / args.batch_size)

    ################################################################
    # create observer model
    ################################################################
    
    if args.model_name == 'FNO2dObserverOld':
        observer_model = FNO2dObserverOld(args.modes, args.modes, args.width, use_v_plane=args.use_v_plane).cuda()
    elif args.model_name == 'FNO2dObserver':
        observer_model = FNO2dObserver(args.modes, args.modes, args.width, use_v_plane=args.use_v_plane).cuda()
    elif args.model_name == 'RNO2dObserver':
        observer_model = RNO2dObserver(args.modes, args.modes, args.width, recurrent_index=args.recurrent_index, layer_num=args.layer_num).cuda()
    elif args.model_name == 'PINObserverFullField':
        all_modes = [args.modes, args.modes, args.modes, args.modes]
        observer_model = PINObserverFullField(plane_num=len(args.plane_indexs), modes1=all_modes, modes2=all_modes, modes3=all_modes, fc_dim=128, layers=[64, 64, 64, 64, 64], 
                                     act='gelu', pad_ratio=0.0625, in_dim=1, ).cuda()
    elif args.model_name == 'UNet':
        observer_model = UNet(use_spectral_conv=args.use_spectral_conv).cuda()
    elif args.model_name == 'Transformer2D':
        observer_model = SimpleTransformer(**args.model).cuda()
    else:
        raise NotImplementedError("Model not supported!")

    ################################################################
    # create policy model
    ################################################################
    
    if args.policy_name == 'optimal-observer':
        policy_model = None
    elif args.policy_name in ['gt', 'rand', 'unmanipulated', 'rno', 'fno']:
        policy_model = None
    elif args.policy_name == 'optimal-policy-observer':
        all_modes = [args.modes, args.modes, args.modes, args.modes]
        policy_model = PolicyModel2D(modes1=all_modes, modes2=all_modes, modes3=all_modes, fc_dim=128, layers=[64, 64, 64, 64, 64], 
                                     act='gelu', pad_ratio=0.0625, in_dim=1, ).cuda()
    else:
        raise RuntimeError()
    
    ################################################################
    # training and validation
    ################################################################
    
    optimizer = Adam(observer_model.parameters(), lr=args.learning_rate, weight_decay=args.weight_decay)
    output_path = './outputs/'
    output_path += args.path_name
    output_path += '_observer.mat'
    myloss = LpLoss(size_average=False)

    if not args.close_wandb:
        wandb.init(
            project=args.project_name + "_" + args.path_name,
            name=args.exp_name,
            config={
                "task info": "p-plane-to-v",
                "model_name": args.model_name,
                "file_name": args.path_name,
                "has_prev_press": True,
                "patches": False,
                "permute": True,
                "DATA_FOLDER": args.DATA_FOLDER,
                "ntrain": args.ntrain,
                "ntest": args.ntest,
                "batch_size": args.batch_size,
                "learning_rate": args.learning_rate,
                "epochs": args.epochs,
                "step_size": args.step_size,
                "gamma": args.gamma,
                "modes": args.modes,
                "width": args.width,
                "r": args.downsample_rate,
                "use_v_plane": args.use_v_plane,
                "use_patch": args.use_patch
                })

    best_loss = 10000000000000
    for ep in tqdm(range(args.epochs)):
        observer_model.train()
        t1 = default_timer()
        train_l2, train_num = 0, 0
        if args.dataset_name == "SequentialPDEDataset":
            for step, (p_plane, v_plane) in enumerate(tqdm(train_loader)):
                p_plane, v_plane = p_plane.cuda().float(), v_plane.cuda().float()
                if args.recurrent_model:
                    p_plane = p_plane.reshape(-1, args.model_timestep, args.x_range, args.y_range, 1)
                    v_plane = v_plane.reshape(-1, args.model_timestep, args.x_range, args.y_range, 1)
                    v_plane = v_plane[:, args.recurrent_index, :, :, :]  # select the predict element
                    args.batch_size = v_plane.shape[0]
                elif args.using_transformer:
                    p_plane = p_plane.reshape(-1, args.model_timestep, args.x_range, args.y_range, 1)
                else:
                    p_plane = p_plane.reshape(-1, args.x_range, args.y_range, 1)
                    v_plane = v_plane.reshape(-1, args.x_range, args.y_range, 1)
                train_num += len(v_plane)
                optimizer.zero_grad()
                pred_field_raw = observer_model(p_plane, v_plane)
                pred_field_raw = pred_field_raw.reshape(-1, args.x_range, args.y_range)
                out_decoded = train_dataset.v_norm.cuda_decode(pred_field_raw)
                v_plane = v_plane.squeeze()
                v_plane_decoded = train_dataset.v_norm.cuda_decode(v_plane)
                loss = myloss(out_decoded.view(args.batch_size, -1), v_plane_decoded.view(args.batch_size, -1))
                loss.backward()
                optimizer.step()
                train_l2 += loss.item()
                metrics = {"train/train_loss": loss.item(), 
                        "train/epoch": (step + 1 + (n_steps_per_epoch * ep)) / n_steps_per_epoch}
                if step + 1 < n_steps_per_epoch and not args.close_wandb:
                    # Log train metrics to wandb 
                    wandb.log(metrics)
        elif args.dataset_name == 'FullFieldNSDataset':
            for step, (v_plane, v_field, seq_u, seq_v, seq_w, seq_re, seq_dpdx) in enumerate(tqdm(train_loader)):
                v_plane, v_field, re = v_plane.cuda().float(), v_field.cuda().float(), seq_re.cuda().float()
                seq_u, seq_v, seq_w, seq_dpdx = seq_u.cuda().float(), seq_v.cuda().float(), seq_w.cuda().float(), seq_dpdx.cuda().float()
                v_plane = torch.einsum('btxy -> bxyt', v_plane).unsqueeze(-1)
                train_num += len(v_plane)
                optimizer.zero_grad()
                pred_field_raw = observer_model(v_plane, re)
                pred_field_raw = torch.einsum('bpxzt -> btpxz', pred_field_raw)
                pred_field_decoded = []
                for plane_index in range(len(train_dataset.plane_indexs)):
                    cur_pred = pred_field_raw[:, :, plane_index, :, :]
                    cur_pred = train_dataset.bound_v_norm.cuda_decode(cur_pred)
                    pred_field_decoded.append(cur_pred)
                pred_field_decoded = torch.stack(pred_field_decoded, dim=2)
                # v_field: [bs, feat dim, plane, x, y]
                target_field = []
                for plane_index in range(len(train_dataset.plane_indexs)):
                    target_one_plane = v_field[:, :, plane_index, :, :]
                    target_one_plane = train_dataset.v_field_norm.cuda_decode(target_one_plane)
                    target_field.append(target_one_plane)
                target = torch.stack(target_field, dim=2)
                data_loss = myloss(pred_field_decoded.reshape(args.batch_size, -1), target.reshape(args.batch_size, -1))
                pred_full_field_v = seq_v.clone()  # it's okay to not clone as well
                for idx, plane_index in enumerate(train_dataset.plane_indexs):
                    pred_full_field_v[:, :, :, plane_index, :] = pred_field_decoded[:, :, idx, :, :]
                pde_loss = 0
                if args.pde_loss_weight > 0:
                    for i in range(len(seq_u)):
                        cur_pde_loss = control_env.pde_loss(seq_u[i].squeeze(), seq_v.squeeze(), pred_full_field_v[i].squeeze(), seq_w[i].squeeze(), seq_dpdx[i].squeeze())
                        pde_loss += cur_pde_loss
                loss = data_loss + pde_loss * args.pde_loss_weight
                loss.backward()
                optimizer.step()
                train_l2 += loss.item()
                metrics = {"train/train_loss": loss.item(), 
                        "train/epoch": (step + 1 + (n_steps_per_epoch * ep)) / n_steps_per_epoch}
                if step + 1 < n_steps_per_epoch and not args.close_wandb:
                    # Log train metrics to wandb 
                    wandb.log(metrics)

        observer_model.eval()
        test_l2, test_num = 0.0, 0
        with torch.no_grad():
            if args.dataset_name == "SequentialPDEDataset":
                for p_plane, v_plane in test_loader:
                    p_plane, v_plane = p_plane.cuda().float(), v_plane.cuda().float()
                    if args.recurrent_model:
                        p_plane = p_plane.reshape(-1, args.model_timestep, args.x_range, args.y_range, 1)
                        v_plane = v_plane.reshape(-1, args.model_timestep, args.x_range, args.y_range, 1)
                        v_plane = v_plane[:, args.recurrent_index, :, :, :]
                        args.batch_size = v_plane.shape[0]
                    elif args.using_transformer:
                        p_plane = p_plane.reshape(-1, args.model_timestep, args.x_range, args.y_range, 1)
                    else:
                        p_plane = p_plane.reshape(-1, args.x_range, args.y_range, 1)
                        v_plane = v_plane.reshape(-1, args.x_range, args.y_range, 1)
                    test_num += len(v_plane)
                    out = observer_model(p_plane, v_plane)
                    out = out.reshape(-1, args.x_range, args.y_range)
                    if args.using_transformer:
                        p_plane = p_plane.reshape(-1, args.x_range, args.y_range, 1)
                    elif args.recurrent_model:
                        p_plane = p_plane[:, args.recurrent_index, :, :, :]
                    out_decoded = train_dataset.v_norm.cuda_decode(out)
                    v_plane = v_plane.squeeze()
                    p_plane_decoded = train_dataset.p_norm.cuda_decode(p_plane)
                    v_plane_decoded = train_dataset.v_norm.cuda_decode(v_plane)
                    test_loss = myloss(out_decoded.view(args.batch_size, -1), v_plane_decoded.view(args.batch_size, -1)).item()
                    test_l2 += test_loss
                    test_metrics = {"test/test_loss": test_loss / args.batch_size}
                    if not args.close_wandb:
                        wandb.log(test_metrics)
            elif args.dataset_name == 'FullFieldNSDataset':
                for step, (v_plane, v_field, seq_u, seq_v, seq_w, seq_re, seq_dpdx) in enumerate(tqdm(test_loader)):
                    v_plane, v_field, re = v_plane.cuda().float(), v_field.cuda().float(), seq_re.cuda().float()
                    v_plane = torch.einsum('btxy -> bxyt', v_plane).unsqueeze(-1)
                    test_num += len(v_plane)
                    pred_field_raw = observer_model(v_plane, re)
                    pred_field_raw = torch.einsum('bpxzt -> btpxz', pred_field_raw)
                    pred_field_decoded = []
                    for plane_index in range(len(train_dataset.plane_indexs)):
                        cur_pred = pred_field_raw[:, :, plane_index, :, :]
                        cur_pred = train_dataset.bound_v_norm.cuda_decode(cur_pred)
                        pred_field_decoded.append(cur_pred)
                    pred_field_decoded = torch.stack(pred_field_decoded, dim=2)
                    target_field = []
                    # v_field: [bs, feat dim, plane, x, y]
                    for plane_index in range(len(train_dataset.plane_indexs)):
                        target_one_plane = v_field[:, :, plane_index, :, :]
                        target_one_plane = train_dataset.v_field_norm.cuda_decode(target_one_plane)
                        target_field.append(target_one_plane)
                    target = torch.stack(target_field, dim=2)
                    target = train_dataset.v_field_norm.cuda_decode(v_field)
                    test_loss = myloss(pred_field_decoded.reshape(args.batch_size, -1), target.reshape(args.batch_size, -1)).item()
                    test_l2 += test_loss
                    test_metrics = {"test/test_loss": test_loss / args.batch_size}
                    if not args.close_wandb:
                        wandb.log(test_metrics)

        train_l2 /= train_num
        test_l2 /= test_num
        t2 = default_timer()
        # # save data into disk
        # data = {'gt': target.cpu().numpy(), 'pred': pred_field_decoded.cpu().numpy(),}
        # io.savemat(f'{ep}.mat', data)
        
        if test_l2 < best_loss:
            best_loss = test_l2
            if args.dataset_name == "SequentialPDEDataset":
                dat = {'x': p_plane_decoded.cpu().numpy(), 'pred': out_decoded.cpu().numpy(), 'y': v_plane_decoded.cpu().numpy(),}
                if not args.close_wandb:
                    vis_diagram(dat)
            model_save_p = f"./outputs/{args.path_name}_{args.exp_name}.pth"
            torch.save(observer_model, model_save_p)
            print(f"Best model saved at {model_save_p}!")
        print(f"epoch: {ep}, time passed: {t2-t1}, train loss: {train_l2}, test loss: {test_l2}, best loss: {best_loss}.")
        avg_metrics = {
            "train/avg_train_loss": train_l2,
            "test/avg_test_loss": test_l2,
            "test/best_loss": best_loss
            }
        
        if not args.close_wandb:
            wandb.log(avg_metrics)
    
    ################################################################
    # run control loop to evaluate trained model and exit program
    ################################################################
    
    if args.run_control:
        print("Running control")
        run_control(args, observer_model, policy_model=policy_model, train_dataset=train_dataset, wandb_exist=True)
    if not args.close_wandb and args.dataset_name == "SequentialPDEDataset":
        vis_diagram(dat)
        wandb.finish()


if __name__ == '__main__':
    args = parse_arguments()
    loaded_args = load_arguments_from_yaml(args.train_yaml)
    args = merge_args_with_yaml(args, loaded_args)
    if args.force_close_wandb:
        args.close_wandb = True
    if args.set_re > 0:
        args.Re = args.set_re
    if args.set_epoch > 0:
        args.epochs = args.set_epoch
    main(args)<|MERGE_RESOLUTION|>--- conflicted
+++ resolved
@@ -1,9 +1,3 @@
-<<<<<<< HEAD
-################################################################
-# Connecting to WandB 
-################################################################
-=======
->>>>>>> 4c47877f
 import wandb
 import math
 import numpy as np
@@ -52,112 +46,6 @@
     args.using_transformer = 'Transformer' in args.model_name
     assert args.model_name in ['UNet', 'RNO2dObserver', 'PINObserverFullField', 'FNO2dObserverOld', 'FNO2dObserver', 'Transformer2D'],  "Model not supported!"
     
-<<<<<<< HEAD
-debug = True
-batch_size = 20
-learning_rate = 1e-3
-
-epochs = 500
-step_size = 100
-gamma = 0.5
-
-modes = 12
-width = 32
-
-if path_name == 'planes':
-    downsample_rate = 1  # 8 previously
-    x_range = 768//downsample_rate
-    y_range = 288//downsample_rate
-    ntrain = 3000
-    ntest = 1000
-elif 'planes_channel180_minchan' in path_name: 
-    downsample_rate = 1
-    x_range = 32//downsample_rate
-    y_range = 32//downsample_rate
-    ntrain = 7500
-    ntest = 2501
-else:
-    raise RuntimeError("Type not supported!")
-use_v_plane = False
-use_patch = False
-
-################################################################
-# load data and data normalization
-################################################################
-idx = torch.randperm(ntrain + ntest)
-training_idx = idx[:ntrain]
-testing_idx = idx[-ntest:]
-train_dataset = PDEDataset(DATA_FOLDER, training_idx, downsample_rate, x_range, y_range, use_patch=use_patch)
-test_dataset = PDEDataset(DATA_FOLDER, testing_idx, downsample_rate, x_range, y_range, use_patch=use_patch)
-
-# # sample and visualize data here
-# p_plane, v_plane = train_dataset[0]
-# p_plane, v_plane = p_plane.cuda(), v_plane.cuda()
-# v_plane = v_plane.squeeze()
-# v_plane_decoded = train_dataset.v_norm.cuda_decode(v_plane)
-# np.savetxt('outputs/v_plane_decoded.txt', v_plane_decoded.cpu().numpy())
-
-train_loader = torch.utils.data.DataLoader(train_dataset, batch_size=batch_size, shuffle=not debug, drop_last=True)
-test_loader = torch.utils.data.DataLoader(test_dataset, batch_size=batch_size, shuffle=False, drop_last=True)
-n_steps_per_epoch = math.ceil(len(train_loader.dataset) / batch_size)
-
-################################################################
-# create model
-################################################################
-model_name = 'UNet'
-assert model_name in ['UNet','FNO2dObserver'], "Model not supported!"
-use_spectral_conv = False
-if model_name == 'FNO2dObserver':
-    model = FNO2dObserver(modes, modes, width, use_v_plane=use_v_plane).cuda()
-else:
-    model = UNet(use_spectral_conv=use_spectral_conv).cuda()
-
-################################################################
-# training and evaluation
-################################################################
-print("param number:", count_params(model))
-optimizer = Adam(model.parameters(), lr=learning_rate, weight_decay=1e-4)
-scheduler = torch.optim.lr_scheduler.StepLR(optimizer, step_size=step_size, gamma=gamma)
-output_path = './outputs/'
-output_path += path_name
-output_path += '_observer.mat'
-myloss = LpLoss(size_average=False)
-# myloss = nn.MSELoss()
-
-if not debug:
-    wandb.init(
-        project=project_name + "_" + path_name,
-        name=exp_name,
-        config={
-            "task info": "p-plane-to-v",
-            "model_name": model_name,
-            "file_name": path_name,
-            "has_prev_press": True,
-            "patches": False,
-            "permute": True,
-            "use_spectral_conv": use_spectral_conv,
-            "DATA_FOLDER": DATA_FOLDER,
-            "ntrain": ntrain,
-            "ntest": ntest,
-            "batch_size": batch_size,
-            "learning_rate": learning_rate,
-            "epochs": epochs,
-            "step_size": step_size,
-            "gamma": gamma,
-            "modes": modes,
-            "width": width,
-            "r": downsample_rate,
-            "use_v_plane": use_v_plane,
-            "use_patch": use_patch
-            })
-
-best_loss = 10000000000000
-for ep in range(epochs):
-    model.train()
-    t1 = default_timer()
-    train_l2 = 0
-    for step, (p_plane, v_plane) in enumerate(train_loader):
-=======
     ################################################################
     # create env when using physics-informed learning
     ################################################################
@@ -194,7 +82,6 @@
     test_dataset = dataset_fn(args, args.DATA_FOLDER, testing_idx, args.plane_indexs, args.downsample_rate, args.x_range, args.y_range, use_patch=args.use_patch, full_field=args.full_field)
     if sample_data: 
         p_plane, v_plane = train_dataset[0]
->>>>>>> 4c47877f
         p_plane, v_plane = p_plane.cuda(), v_plane.cuda()
         v_plane = v_plane.squeeze()
         v_plane_decoded = train_dataset.v_norm.cuda_decode(v_plane)
