import wandb
import math
import numpy as np
import torch
import torch.nn as nn
from scipy import io
import torch.nn.functional as F
from timeit import default_timer
from libs.utilities3 import *
from libs.unet_models import *
from libs.models.fno_models import *
from libs.models.rno_models import RNO2dObserver
from libs.models.pino_models import PINObserverFullField, PolicyModel2D
from libs.models.transformer_models import *
from libs.visualization import *
from libs.pde_data_loader import *
from libs.arguments import *
from libs.metrics import *
from tqdm import tqdm
from torch.optim import Adam
from run_control import main as control

torch.manual_seed(0)
np.random.seed(0)


def main(args, sample_data=False, train_shuffle=True):
    if not args.close_wandb:
        wandb.login(key='05f0a1690d6802d6714bfe7d8aea302e690f7c27')
    if type(args.policy_name) == list:
        policy_list = args.policy_name[:]
        for policy_name in policy_list:  # compare different methods
            args.policy_name = policy_name
            # running another policy
            main(args, sample_data=sample_data, train_shuffle=train_shuffle)
        return
    if args.policy_name in ['unmanipulated', 'gt', 'rand']:
        args.control_only = True
    else:
        args.control_only = False
    if args.control_only:
        control(args, observer_model=None, wandb_exist=False)
        return
    args.using_transformer = 'Transformer' in args.model_name
    assert args.model_name in ['UNet', 'RNO2dObserver', 'PINObserverFullField', 'FNO2dObserverOld', 'FNO2dObserver', 'Transformer2D'],  "Model not supported!"
    
    ################################################################
    # make dataset
    ################################################################
    
    if args.random_split:
        idx = torch.randperm(args.ntrain + args.ntest)
    else:
        idx = torch.arange(args.ntrain + args.ntest)
    training_idx = idx[:args.ntrain]
    testing_idx = idx[-args.ntest:]
    if args.dataset_name == 'SequentialPDEDataset':
        dataset_fn = SequentialPDEDataset
    elif args.dataset_name == "FullFieldNSDataset":
        dataset_fn = FullFieldNSDataset
    else:
        dataset_fn = PDEDataset
    train_dataset = dataset_fn(args, args.DATA_FOLDER, training_idx, args.plane_indexs, args.downsample_rate, args.x_range, args.y_range, use_patch=args.use_patch, full_field=args.full_field)
    test_dataset = dataset_fn(args, args.DATA_FOLDER, testing_idx, args.plane_indexs, args.downsample_rate, args.x_range, args.y_range, use_patch=args.use_patch, full_field=args.full_field)
    if sample_data: 
        p_plane, v_plane = train_dataset[0]
        p_plane, v_plane = p_plane.cuda(), v_plane.cuda()
        v_plane = v_plane.squeeze()
        v_plane_decoded = train_dataset.v_norm.cuda_decode(v_plane)
        np.savetxt('outputs/v_plane_decoded.txt', v_plane_decoded.cpu().numpy())

    train_loader = torch.utils.data.DataLoader(train_dataset, batch_size=args.batch_size, shuffle=train_shuffle, drop_last=False)
    test_loader = torch.utils.data.DataLoader(test_dataset, batch_size=args.batch_size, shuffle=False, drop_last=False)
    n_steps_per_epoch = math.ceil(len(train_loader.dataset) / args.batch_size)

    ################################################################
    # create observer model
    ################################################################
    if args.model_name == 'FNO2dObserverOld':
        observer_model = FNO2dObserverOld(args.modes, args.modes, args.width, use_v_plane=args.use_v_plane).cuda()
    elif args.model_name == 'FNO2dObserver':
        observer_model = FNO2dObserver(args.modes, args.modes, args.width, use_v_plane=args.use_v_plane).cuda()
    elif args.model_name == 'RNO2dObserver':
        observer_model = RNO2dObserver(args.modes, args.modes, args.width, recurrent_index=args.recurrent_index, layer_num=args.layer_num).cuda()
    elif args.model_name == 'PINObserverFullField':
        all_modes = [args.modes, args.modes, args.modes, args.modes]
        observer_model = PINObserverFullField(plane_num=len(args.plane_indexs), modes1=all_modes, modes2=all_modes, modes3=all_modes, fc_dim=128, layers=[64, 64, 64, 64, 64], 
                                     act='gelu', pad_ratio=0.0625, in_dim=1, ).cuda()
    elif args.model_name == 'UNet':
        observer_model = UNet(use_spectral_conv=args.use_spectral_conv).cuda()
    elif args.model_name == 'Transformer2D':
        observer_model = SimpleTransformer(**args.model).cuda()
    else:
        raise NotImplementedError("Model not supported!")

    ################################################################
    # create policy model
    ################################################################
    if args.policy_name == 'optimal-observer':
        policy_model = None
    elif args.policy_name in ['gt', 'rand', 'unmanipulated', 'rno', 'fno']:
        policy_model = None
    elif args.policy_name == 'optimal-policy-observer':
        all_modes = [args.modes, args.modes, args.modes, args.modes]
        policy_model = PolicyModel2D(modes1=all_modes, modes2=all_modes, modes3=all_modes, fc_dim=128, layers=[64, 64, 64, 64, 64], 
                                     act='gelu', pad_ratio=0.0625, in_dim=1, ).cuda()
    else:
        raise RuntimeError()
    
    ################################################################
    # training and evaluation
    ################################################################
    optimizer = Adam(observer_model.parameters(), lr=args.learning_rate, weight_decay=args.weight_decay)
    output_path = './outputs/'
    output_path += args.path_name
    output_path += '_observer.mat'
    myloss = LpLoss(size_average=False)

    if not args.close_wandb:
        wandb.init(
            project=args.project_name + "_" + args.path_name,
            name=args.exp_name,
            config={
                "task info": "p-plane-to-v",
                "model_name": args.model_name,
                "file_name": args.path_name,
                "has_prev_press": True,
                "patches": False,
                "permute": True,
                "DATA_FOLDER": args.DATA_FOLDER,
                "ntrain": args.ntrain,
                "ntest": args.ntest,
                "batch_size": args.batch_size,
                "learning_rate": args.learning_rate,
                "epochs": args.epochs,
                "step_size": args.step_size,
                "gamma": args.gamma,
                "modes": args.modes,
                "width": args.width,
                "r": args.downsample_rate,
                "use_v_plane": args.use_v_plane,
                "use_patch": args.use_patch
                })

    best_loss = 10000000000000
    for ep in tqdm(range(args.epochs)):
        observer_model.train()
        t1 = default_timer()
        train_l2, train_num = 0, 0
        if args.dataset_name == "SequentialPDEDataset":
            for step, (p_plane, v_plane) in enumerate(tqdm(train_loader)):
                p_plane, v_plane = p_plane.cuda().float(), v_plane.cuda().float()
                if args.recurrent_model:
                    p_plane = p_plane.reshape(-1, args.model_timestep, args.x_range, args.y_range, 1)
                    v_plane = v_plane.reshape(-1, args.model_timestep, args.x_range, args.y_range, 1)
                    v_plane = v_plane[:, args.recurrent_index, :, :, :]  # select the predict element
                    args.batch_size = v_plane.shape[0]
                elif args.using_transformer:
                    p_plane = p_plane.reshape(-1, args.model_timestep, args.x_range, args.y_range, 1)
                else:
                    p_plane = p_plane.reshape(-1, args.x_range, args.y_range, 1)
                    v_plane = v_plane.reshape(-1, args.x_range, args.y_range, 1)
                train_num += len(v_plane)
                optimizer.zero_grad()
                pred_field_raw = observer_model(p_plane, v_plane)
                pred_field_raw = pred_field_raw.reshape(-1, args.x_range, args.y_range)
                out_decoded = train_dataset.v_norm.cuda_decode(pred_field_raw)
                v_plane = v_plane.squeeze()
                v_plane_decoded = train_dataset.v_norm.cuda_decode(v_plane)
                # loss = myloss(out.view(args.batch_size, -1), v_plane.view(args.batch_size, -1))
                loss = myloss(out_decoded.view(args.batch_size, -1), v_plane_decoded.view(args.batch_size, -1))
                loss.backward()
                optimizer.step()
                train_l2 += loss.item()
                metrics = {"train/train_loss": loss.item(), 
                        "train/epoch": (step + 1 + (n_steps_per_epoch * ep)) / n_steps_per_epoch}
                if step + 1 < n_steps_per_epoch and not args.close_wandb:
                    # Log train metrics to wandb 
                    wandb.log(metrics)
        elif args.dataset_name == 'FullFieldNSDataset':
            for step, (v_plane, v_field, re) in enumerate(tqdm(train_loader)):
                v_plane, v_field, re = v_plane.cuda().float(), v_field.cuda().float(), re.cuda().float()
                v_plane = torch.einsum('btxy -> bxyt', v_plane).unsqueeze(-1)
                train_num += len(v_plane)
                optimizer.zero_grad()
                pred_field_raw = observer_model(v_plane, re)
                pred_field_raw = torch.einsum('bpxztk -> btpxz', pred_field_raw)
                pred_field_decoded = []
                for plane_index in range(len(train_dataset.plane_indexs)):
                    cur_pred = pred_field_raw[:, :, plane_index, :, :]
                    cur_pred = train_dataset.bound_v_norm.cuda_decode(cur_pred)
                    pred_field_decoded.append(cur_pred)
                pref_field_decoded = torch.stack(pred_field_decoded, dim=2)
                # v_field: [bs, feat dim, plane, x, y]
                target_field = []
                for plane_index in range(len(train_dataset.plane_indexs)):
                    target_one_plane = v_field[:, :, plane_index, :, :]
                    target_one_plane = train_dataset.v_field_norm.cuda_decode(target_one_plane)
                    target_field.append(target_one_plane)
                target = torch.stack(target_field, dim=2)
                # pref_field_decoded, target: 
                loss = myloss(pref_field_decoded.reshape(args.batch_size, -1), target.reshape(args.batch_size, -1))
                loss.backward()
                optimizer.step()
                train_l2 += loss.item()
                metrics = {"train/train_loss": loss.item(), 
                        "train/epoch": (step + 1 + (n_steps_per_epoch * ep)) / n_steps_per_epoch}
                if step + 1 < n_steps_per_epoch and not args.close_wandb:
                    # Log train metrics to wandb 
                    wandb.log(metrics)            

        observer_model.eval()
        test_l2, test_num = 0.0, 0
        with torch.no_grad():
            if args.dataset_name == "SequentialPDEDataset":
                for p_plane, v_plane in test_loader:
                    p_plane, v_plane = p_plane.cuda().float(), v_plane.cuda().float()
                    if args.recurrent_model:
                        p_plane = p_plane.reshape(-1, args.model_timestep, args.x_range, args.y_range, 1)
                        v_plane = v_plane.reshape(-1, args.model_timestep, args.x_range, args.y_range, 1)
                        v_plane = v_plane[:, args.recurrent_index, :, :, :]
                        args.batch_size = v_plane.shape[0]
                    elif args.using_transformer:
                        p_plane = p_plane.reshape(-1, args.model_timestep, args.x_range, args.y_range, 1)
                    else:
                        p_plane = p_plane.reshape(-1, args.x_range, args.y_range, 1)
                        v_plane = v_plane.reshape(-1, args.x_range, args.y_range, 1)
                    test_num += len(v_plane)
                    out = observer_model(p_plane, v_plane)
                    out = out.reshape(-1, args.x_range, args.y_range)
                    if args.using_transformer:
                        p_plane = p_plane.reshape(-1, args.x_range, args.y_range, 1)
                    elif args.recurrent_model:
                        p_plane = p_plane[:, args.recurrent_index, :, :, :]
                    out_decoded = train_dataset.v_norm.cuda_decode(out)
                    v_plane = v_plane.squeeze()
                    p_plane_decoded = train_dataset.p_norm.cuda_decode(p_plane)
                    v_plane_decoded = train_dataset.v_norm.cuda_decode(v_plane)
                    # test_loss = myloss(out.view(args.batch_size, -1), v_plane.view(args.batch_size, -1)).item()
                    test_loss = myloss(out_decoded.view(args.batch_size, -1), v_plane_decoded.view(args.batch_size, -1)).item()
                    test_l2 += test_loss
                    test_metrics = {"test/test_loss": test_loss / args.batch_size}
                    if not args.close_wandb:
                        wandb.log(test_metrics)
            elif args.dataset_name == 'FullFieldNSDataset':
                for step, (v_plane, v_field, re) in enumerate(tqdm(test_loader)):
                    v_plane, v_field, re = v_plane.cuda().float(), v_field.cuda().float(), re.cuda().float()
                    v_plane = torch.einsum('btxy -> bxyt', v_plane).unsqueeze(-1)
                    test_num += len(v_plane)
                    pred_field_raw = observer_model(v_plane, re)
                    pred_field_raw = torch.einsum('bpxztk -> btpxz', pred_field_raw)
                    pred_field_decoded = []
                    for plane_index in range(len(train_dataset.plane_indexs)):
                        cur_pred = pred_field_raw[:, :, plane_index, :, :]
                        cur_pred = train_dataset.bound_v_norm.cuda_decode(cur_pred)
                        pred_field_decoded.append(cur_pred)
                    pref_field_decoded = torch.stack(pred_field_decoded, dim=2)
                    target_field = []
                    # v_field: [bs, feat dim, plane, x, y]
                    for plane_index in range(len(train_dataset.plane_indexs)):
                        target_one_plane = v_field[:, :, plane_index, :, :]
                        target_one_plane = train_dataset.v_field_norm.cuda_decode(target_one_plane)
                        target_field.append(target_one_plane)
                    target = torch.stack(target_field, dim=2)
                    target = train_dataset.v_field_norm.cuda_decode(v_field)
                    test_loss = myloss(pref_field_decoded.reshape(args.batch_size, -1), target.reshape(args.batch_size, -1)).item()
                    test_l2 += test_loss
                    test_metrics = {"test/test_loss": test_loss / args.batch_size}
                    if not args.close_wandb:
                        wandb.log(test_metrics)

        train_l2 /= train_num
        test_l2 /= test_num
        t2 = default_timer()
<<<<<<< HEAD
        # save data into disk
        data = {'gt': target.cpu().numpy(), 'pred': pref_field_decoded.cpu().numpy(),}
        io.savemat(f'{ep}.mat', data)
=======
        # # save data into disk
        # data = {'gt': target.cpu().numpy(), 'pred': pref_field_decoded.cpu().numpy(),}
        # io.savemat(f'{ep}.mat', data)
>>>>>>> 7d5f07ca
        
        if test_l2 < best_loss:
            best_loss = test_l2
            if args.dataset_name == "SequentialPDEDataset":
                dat = {'x': p_plane_decoded.cpu().numpy(), 'pred': out_decoded.cpu().numpy(), 'y': v_plane_decoded.cpu().numpy(),}
                if not args.close_wandb:
                    vis_diagram(dat)
            model_save_p = f"./outputs/{args.path_name}_{args.exp_name}.pth"
            torch.save(observer_model, model_save_p)
            print(f"Best model saved at {model_save_p}!")
        print(f"epoch: {ep}, time passed: {t2-t1}, train loss: {train_l2}, test loss: {test_l2}, best loss: {best_loss}.")
        avg_metrics = {
            "train/avg_train_loss": train_l2,
            "test/avg_test_loss": test_l2,
            "test/best_loss": best_loss
            }
        
        if not args.close_wandb:
            wandb.log(avg_metrics)
    
    if args.run_control:
        print("Running control")
        control(args, observer_model, policy_model=policy_model, train_dataset=train_dataset, wandb_exist=True)
    if not args.close_wandb and args.dataset_name == "SequentialPDEDataset":
        vis_diagram(dat)
        wandb.finish()


if __name__ == '__main__':
    args = parse_arguments()
    loaded_args = load_arguments_from_yaml(args.train_yaml)
    args = merge_args_with_yaml(args, loaded_args)
    if args.force_close_wandb:
        args.close_wandb = True
    if args.set_re > 0:
        args.Re = args.set_re
    if args.set_epoch > 0:
        args.epochs = args.set_epoch
    main(args)<|MERGE_RESOLUTION|>--- conflicted
+++ resolved
@@ -272,15 +272,9 @@
         train_l2 /= train_num
         test_l2 /= test_num
         t2 = default_timer()
-<<<<<<< HEAD
-        # save data into disk
-        data = {'gt': target.cpu().numpy(), 'pred': pref_field_decoded.cpu().numpy(),}
-        io.savemat(f'{ep}.mat', data)
-=======
         # # save data into disk
         # data = {'gt': target.cpu().numpy(), 'pred': pref_field_decoded.cpu().numpy(),}
         # io.savemat(f'{ep}.mat', data)
->>>>>>> 7d5f07ca
         
         if test_l2 < best_loss:
             best_loss = test_l2
